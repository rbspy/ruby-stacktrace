--- conflicted
+++ resolved
@@ -37,11 +37,7 @@
 
 [dev-dependencies]
 byteorder = "0.5"
-<<<<<<< HEAD
 rbspy-testdata = "0.1.1"
-=======
-rbspy-testdata = "0.1.0"
->>>>>>> a7e6e5a0
 tempdir = "0.3.4"
 
 [build-dependencies]
